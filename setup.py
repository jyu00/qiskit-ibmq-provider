--- conflicted
+++ resolved
@@ -17,13 +17,8 @@
 from setuptools import setup
 
 requirements = [
-<<<<<<< HEAD
-    "nest-asyncio==1.0.0",
-    "qiskit-terra>=0.8",
-=======
     "nest-asyncio>=1.0.0,!=1.1.0",
     "qiskit-terra>=0.10",
->>>>>>> fb12be4e
     "requests>=2.19",
     "requests-ntlm>=1.1.0",
     "websockets>=7,<8"
