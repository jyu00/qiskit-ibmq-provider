# -*- coding: utf-8 -*-

# This code is part of Qiskit.
#
# (C) Copyright IBM 2017, 2019.
#
# This code is licensed under the Apache License, Version 2.0. You may
# obtain a copy of this license in the LICENSE.txt file in the root directory
# of this source tree or at http://www.apache.org/licenses/LICENSE-2.0.
#
# Any modifications or derivative works of this code must retain this
# copyright notice, and modified files need to carry a notice indicating
# that they have been altered from the originals.

"""Utilities related to conversion."""

from typing import Union, Tuple, Any, Optional
from datetime import datetime, timedelta, timezone
from math import ceil

import dateutil.parser
from dateutil import tz


def utc_to_local(utc_dt: Union[datetime, str]) -> datetime:
    """Convert a UTC ``datetime`` object or string to a local timezone ``datetime``.

    Args:
        utc_dt: Input UTC `datetime` or string.

    Returns:
        A ``datetime`` with the local timezone.

    Raises:
        TypeError: If the input parameter value is not valid.
    """
    if isinstance(utc_dt, str):
        utc_dt = dateutil.parser.parse(utc_dt)
    if not isinstance(utc_dt, datetime):
        raise TypeError('Input `utc_dt` is not string or datetime.')
    utc_dt = utc_dt.replace(tzinfo=timezone.utc)  # type: ignore[arg-type]
    local_dt = utc_dt.astimezone(tz.tzlocal())  # type: ignore[attr-defined]
    return local_dt


def local_to_utc(local_dt: Union[datetime, str]) -> datetime:
    """Convert a local ``datetime`` object or string to a UTC ``datetime``.

    Args:
        local_dt: Input local ``datetime`` or string.

    Returns:
        A ``datetime`` in UTC.

    Raises:
        TypeError: If the input parameter value is not valid.
    """
    if isinstance(local_dt, str):
        local_dt = dateutil.parser.parse(local_dt)
    if not isinstance(local_dt, datetime):
        raise TypeError('Input `local_dt` is not string or datetime.')

    # Input is considered local if it's ``utcoffset()`` is ``None`` or none-zero.
    if local_dt.utcoffset() is None or local_dt.utcoffset() != timedelta(0):
        local_dt = local_dt.replace(tzinfo=tz.tzlocal())
        return local_dt.astimezone(tz.UTC)
    return local_dt  # Already in UTC.


def local_to_utc_str(local_dt: Union[datetime, str], suffix: str = 'Z') -> str:
    """Convert a local ``datetime`` object or string to a UTC string.

    Args:
        local_dt: Input local ``datetime`` or string.
        suffix: ``Z`` or ``+``, indicating whether the suffix should be ``Z`` or
            ``+00:00``.

    Returns:
        UTC datetime in ISO format.
    """
    utc_dt_str = local_to_utc(local_dt).isoformat()
    if suffix == 'Z':
        utc_dt_str = utc_dt_str.replace('+00:00', 'Z')
    return utc_dt_str


def convert_tz(input_dt: Optional[datetime], to_utc: bool) -> Optional[datetime]:
    """Convert input timestamp timezone.

    Args:
        input_dt: Timestamp to be converted.
        to_utc: True if to convert to UTC, otherwise to local timezone.

    Returns:
        Converted timestamp, or ``None`` if input is ``None``.
    """
    if input_dt is None:
        return None
    if to_utc:
        return local_to_utc(input_dt)
    return utc_to_local(input_dt)


def utc_to_local_all(data: Any) -> Any:
    """Recursively convert all ``datetime`` in the input data from local time to UTC.

    Note:
        Only lists and dictionaries are traversed.

    Args:
        data: Data to be converted.

    Returns:
        Converted data.
    """
    if isinstance(data, datetime):
        return utc_to_local(data)
    elif isinstance(data, list):
        return [utc_to_local_all(elem) for elem in data]
    elif isinstance(data, dict):
        return {key: utc_to_local_all(elem) for key, elem in data.items()}
    return data


def str_to_utc(utc_dt: Optional[str]) -> Optional[datetime]:
    """Convert a UTC string to a ``datetime`` object with UTC timezone.

    Args:
        utc_dt: Input UTC string in ISO format.

    Returns:
        A ``datetime`` with the UTC timezone, or ``None`` if the input is ``None``.
    """
    if not utc_dt:
        return None
<<<<<<< HEAD
    utc_dt = dateutil.parser.isoparse(utc_dt)
    return utc_dt.replace(tzinfo=timezone.utc)
=======
    parsed_dt = dateutil.parser.isoparse(utc_dt)
    return parsed_dt.replace(tzinfo=timezone.utc)
>>>>>>> ef003c52


def seconds_to_duration(seconds: float) -> Tuple[int, int, int, int, int]:
    """Converts seconds in a datetime delta to a duration.

    Args:
        seconds: Number of seconds in time delta.

    Returns:
        A tuple containing the duration in terms of days,
        hours, minutes, seconds, and milliseconds.
    """
    days = int(seconds // (3600 * 24))
    hours = int((seconds // 3600) % 24)
    minutes = int((seconds // 60) % 60)
    seconds = seconds % 60
    millisec = 0
    if seconds < 1:
        millisec = int(ceil(seconds*1000))
        seconds = 0
    else:
        seconds = int(seconds)
    return days, hours, minutes, seconds, millisec


def duration_difference(date_time: datetime) -> str:
    """Compute the estimated duration until the given datetime.

    Args:
        date_time: The input local datetime.

    Returns:
        String giving the estimated duration.
    """
    time_delta = date_time.replace(tzinfo=None) - datetime.now()
    time_tuple = seconds_to_duration(time_delta.total_seconds())
    # The returned tuple contains the duration in terms of
    # days, hours, minutes, seconds, and milliseconds.
    time_str = ''
    if time_tuple[0]:
        time_str += '{} days'.format(time_tuple[0])
        time_str += ' {} hrs'.format(time_tuple[1])
    elif time_tuple[1]:
        time_str += '{} hrs'.format(time_tuple[1])
        time_str += ' {} min'.format(time_tuple[2])
    elif time_tuple[2]:
        time_str += '{} min'.format(time_tuple[2])
        time_str += ' {} sec'.format(time_tuple[3])
    elif time_tuple[3]:
        time_str += '{} sec'.format(time_tuple[3])
    return time_str<|MERGE_RESOLUTION|>--- conflicted
+++ resolved
@@ -133,13 +133,8 @@
     """
     if not utc_dt:
         return None
-<<<<<<< HEAD
-    utc_dt = dateutil.parser.isoparse(utc_dt)
-    return utc_dt.replace(tzinfo=timezone.utc)
-=======
     parsed_dt = dateutil.parser.isoparse(utc_dt)
     return parsed_dt.replace(tzinfo=timezone.utc)
->>>>>>> ef003c52
 
 
 def seconds_to_duration(seconds: float) -> Tuple[int, int, int, int, int]:
