# -*- coding: utf-8 -*-

# This code is part of Qiskit.
#
# (C) Copyright IBM 2018, 2020.
#
# This code is licensed under the Apache License, Version 2.0. You may
# obtain a copy of this license in the LICENSE.txt file in the root directory
# of this source tree or at http://www.apache.org/licenses/LICENSE-2.0.
#
# Any modifications or derivative works of this code must retain this
# copyright notice, and modified files need to carry a notice indicating
# that they have been altered from the originals.

"""Client for accessing an individual IBM Quantum Experience account."""

import asyncio
import logging
import time

from typing import List, Dict, Any, Optional, Union
# Disabled unused-import because datetime is used only for type hints.
from datetime import datetime  # pylint: disable=unused-import

from qiskit.providers.ibmq.apiconstants import (API_JOB_FINAL_STATES, ApiJobStatus,
                                                ApiJobShareLevel)
from qiskit.providers.ibmq.utils.utils import RefreshQueue
from qiskit.providers.ibmq.credentials import Credentials

from ..exceptions import (RequestsApiError, WebsocketError,
                          WebsocketTimeoutError, UserTimeoutExceededError)
from ..rest import Api, Account
from ..rest.backend import Backend
from ..session import RetrySession
from ..exceptions import ApiIBMQProtocolError
from .base import BaseClient
from .websocket import WebsocketClient

logger = logging.getLogger(__name__)


class AccountClient(BaseClient):
    """Client for accessing an individual IBM Quantum Experience account."""

    def __init__(
            self,
            access_token: str,
            credentials: Credentials,
            **request_kwargs: Any
    ) -> None:
        """AccountClient constructor.

        Args:
            access_token: IBM Quantum Experience access token.
            credentials: Account credentials.
            **request_kwargs: Arguments for the request ``Session``.
        """
        self._session = RetrySession(credentials.base_url, access_token, **request_kwargs)
        # base_api is used to handle endpoints that don't include h/g/p.
        # account_api is for h/g/p.
        self.base_api = Api(self._session)
        self.account_api = Account(session=self._session, hub=credentials.hub,
                                   group=credentials.group, project=credentials.project)
        self.client_ws = WebsocketClient(credentials.websockets_url, access_token)
        self._use_websockets = (not credentials.proxies)

    # Backend-related public functions.

    def list_backends(self, timeout: Optional[float] = None) -> List[Dict[str, Any]]:
        """Return backends available for this provider.

        Args:
            timeout: Number of seconds to wait for the request.

        Returns:
            Backends available for this provider.
        """
        return self.account_api.backends(timeout=timeout)

    def backend_status(self, backend_name: str) -> Dict[str, Any]:
        """Return the status of the backend.

        Args:
            backend_name: The name of the backend.

        Returns:
            Backend status.
        """
        return self.account_api.backend(backend_name).status()

    def backend_properties(
            self,
            backend_name: str,
            datetime: Optional[datetime] = None
    ) -> Dict[str, Any]:
        """Return the properties of the backend.

        Args:
            backend_name: The name of the backend.
            datetime: Date and time for additional filtering of backend properties.

        Returns:
            Backend properties.
        """
        # pylint: disable=redefined-outer-name
        return self.account_api.backend(backend_name).properties(datetime=datetime)

    def backend_pulse_defaults(self, backend_name: str) -> Dict:
        """Return the pulse defaults of the backend.

        Args:
            backend_name: The name of the backend.

        Returns:
            Backend pulse defaults.
        """
        return self.account_api.backend(backend_name).pulse_defaults()

    def backend_job_limit(self, backend_name: str) -> Dict[str, Any]:
        """Return the job limit for the backend.

        Args:
            backend_name: The name of the backend.

        Returns:
            Backend job limit.
        """
        return self.account_api.backend(backend_name).job_limit()

    def backend_reservations(
            self,
            backend_name: str,
            start_datetime: Optional[datetime] = None,
            end_datetime: Optional[datetime] = None
    ) -> List:
        """Return backend reservation information.

        Args:
            backend_name: Name of the backend.
            start_datetime: Starting datetime in UTC.
            end_datetime: Ending datetime in UTC.

        Returns:
            Backend reservation information.
        """
        backend_api = Backend(self._session, backend_name, '/Network')
        return backend_api.reservations(start_datetime, end_datetime)

    def my_reservations(self) -> List:
        """Return backend reservations made by the caller.

        Returns:
            Backend reservation information.
        """
        return self.base_api.reservations()

    # Jobs-related functions.

    def list_jobs_statuses(
            self,
            limit: int = 10,
            skip: int = 0,
            descending: bool = True,
            extra_filter: Optional[Dict[str, Any]] = None
    ) -> List[Dict[str, Any]]:
        """Return a list of job data, with filtering and pagination.

        In order to reduce the amount of data transferred, the server only
        sends back a subset of the total information for each job.

        Args:
            limit: Maximum number of items to return.
            skip: Offset for the items to return.
            descending: Whether the jobs should be in descending order.
            extra_filter: Additional filtering passed to the query.

        Returns:
            A list of job data.
        """
        return self.account_api.jobs(limit=limit, skip=skip, descending=descending,
                                     extra_filter=extra_filter)

    def job_submit(
            self,
            backend_name: str,
            qobj_dict: Dict[str, Any],
            job_name: Optional[str] = None,
            job_share_level: Optional[ApiJobShareLevel] = None,
            job_tags: Optional[List[str]] = None
    ) -> Dict[str, Any]:
        """Submit a ``Qobj`` to the backend.

        Args:
            backend_name: The name of the backend.
            qobj_dict: The ``Qobj`` to be executed, as a dictionary.
            job_name: Custom name to be assigned to the job.
            job_share_level: Level the job should be shared at.
            job_tags: Tags to be assigned to the job.

        Returns:
            Job data.
        """
        # Check for the job share level.
        _job_share_level = job_share_level.value if job_share_level else None

        # Create a remote job instance on the server.
        job_info = self.account_api.create_remote_job(
            backend_name,
            job_name=job_name,
            job_share_level=_job_share_level,
            job_tags=job_tags)

        # Get the upload URL.
        job_id = job_info['id']
        upload_url = job_info['objectStorageInfo']['uploadUrl']
        job_api = self.account_api.job(job_id)

        # Upload the Qobj to object storage.
        _ = job_api.put_object_storage(upload_url, qobj_dict)

        # Notify the API via the callback.
        response = job_api.callback_upload()

        return response['job']

    def job_download_qobj(self, job_id: str, use_object_storage: bool) -> Dict:
        """Retrieve and return a ``Qobj``.

        Args:
            job_id: The ID of the job.
            use_object_storage: ``True`` if object storage should be used.

        Returns:
            ``Qobj`` in dictionary form.
        """
        if use_object_storage:
            return self._job_download_qobj_object_storage(job_id)
        else:
            return self.job_get(job_id).get('qObject', {})

    def _job_download_qobj_object_storage(self, job_id: str) -> Dict:
        """Retrieve and return a ``Qobj`` using object storage.

        Args:
            job_id: The ID of the job.

        Returns:
            ``Qobj`` in dictionary form.
        """
        job_api = self.account_api.job(job_id)

        # Get the download URL.
        download_url = job_api.download_url()['url']

        # Download the result from object storage.
        return job_api.get_object_storage(download_url)

    def job_result(self, job_id: str, use_object_storage: bool) -> Dict:
        """Retrieve and return the job result.

        Args:
            job_id: The ID of the job.
            use_object_storage: ``True`` if object storage should be used.

        Returns:
            Job result.

        Raises:
            ApiIBMQProtocolError: If unexpected data is received from the server.
        """
        if use_object_storage:
            return self._job_result_object_storage(job_id)

        try:
            return self.job_get(job_id)['qObjectResult']
        except KeyError as err:
            raise ApiIBMQProtocolError(
                'Unexpected return value received from the server: {}'.format(str(err))) from err

    def _job_result_object_storage(self, job_id: str) -> Dict:
        """Retrieve and return the job result using object storage.

        Args:
            job_id: The ID of the job.

        Returns:
            Job result.
        """
        job_api = self.account_api.job(job_id)

        # Get the download URL.
        download_url = job_api.result_url()['url']

        # Download the result from object storage.
        result_response = job_api.get_object_storage(download_url)

        # Notify the API via the callback
        try:
            _ = job_api.callback_download()
        except (RequestsApiError, ValueError) as ex:
            logger.warning('An error occurred while sending download completion acknowledgement: '
                           '%s', ex)
        return result_response

    def job_get(
            self,
            job_id: str
    ) -> Dict[str, Any]:
        """Return information about the job.

        Args:
            job_id: The ID of the job.

        Returns:
            Job information.
        """
        return self.account_api.job(job_id).get()

    def job_status(self, job_id: str) -> Dict[str, Any]:
        """Return the status of the job.

        Args:
            job_id: The ID of the job.

        Returns:
            Job status.

        Raises:
            ApiIBMQProtocolError: If unexpected data is received from the server.
        """
        return self.account_api.job(job_id).status()

    def job_final_status(
            self,
            job_id: str,
            timeout: Optional[float] = None,
            wait: float = 5,
            status_queue: Optional[RefreshQueue] = None
    ) -> Dict[str, Any]:
        """Wait until the job progresses to a final state.

        Args:
            job_id: The ID of the job.
            timeout: Time to wait for job, in seconds. If ``None``, wait indefinitely.
            wait: Seconds between queries.
            status_queue: Queue used to share the latest status.

        Returns:
            Job status.

        Raises:
            UserTimeoutExceededError: If the job does not return results
                before the specified timeout.
            ApiIBMQProtocolError: If unexpected data is received from the server.
        """
        status_response = None
        # Attempt to use websocket if available.
        if self._use_websockets:
            start_time = time.time()
            try:
                status_response = self._job_final_status_websocket(
                    job_id=job_id, timeout=timeout, status_queue=status_queue)
            except WebsocketTimeoutError as ex:
                logger.info('Timeout checking job status using websocket, '
                            'retrying using HTTP: %s', ex)
            except (RuntimeError, WebsocketError) as ex:
                logger.info('Error checking job status using websocket, '
                            'retrying using HTTP: %s', ex)

            # Adjust timeout for HTTP retry.
            if timeout is not None:
                timeout -= (time.time() - start_time)

        if not status_response:
            # Use traditional http requests if websocket not available or failed.
            status_response = self._job_final_status_polling(
                job_id, timeout, wait, status_queue)

        return status_response

    def _job_final_status_websocket(
            self,
            job_id: str,
            timeout: Optional[float] = None,
            status_queue: Optional[RefreshQueue] = None
    ) -> Dict[str, Any]:
        """Return the final status of the job via websocket.

        Args:
            job_id: The ID of the job.
            timeout: Time to wait for job, in seconds. If ``None``, wait indefinitely.
            status_queue: Queue used to share the latest status.

        Returns:
            Job status.

        Raises:
            RuntimeError: If an unexpected error occurred while getting the event loop.
            WebsocketError: If the websocket connection ended unexpectedly.
            WebsocketTimeoutError: If the timeout has been reached.
        """
        # As mentioned in `websocket.py`, in jupyter we need to use
        # `nest_asyncio` to allow nested event loops.
        try:
            loop = asyncio.get_event_loop()
        except RuntimeError as ex:
            # Event loop may not be set in a child thread.
            if 'There is no current event loop' in str(ex):
                loop = asyncio.new_event_loop()
                asyncio.set_event_loop(loop)
            else:
                raise
        return loop.run_until_complete(
            self.client_ws.get_job_status(job_id, timeout=timeout, status_queue=status_queue))

    def _job_final_status_polling(
            self,
            job_id: str,
            timeout: Optional[float] = None,
            wait: float = 5,
            status_queue: Optional[RefreshQueue] = None
    ) -> Dict[str, Any]:
        """Return the final status of the job via polling.

        Args:
            job_id: The ID of the job.
            timeout: Time to wait for job, in seconds. If ``None``, wait indefinitely.
            wait: Seconds between queries.
            status_queue: Queue used to share the latest status.

        Returns:
            Job status.

        Raises:
            UserTimeoutExceededError: If the user specified timeout has been exceeded.
        """
        start_time = time.time()
        status_response = self.job_status(job_id)
        while ApiJobStatus(status_response['status']) not in API_JOB_FINAL_STATES:
            # Share the new status.
            if status_queue is not None:
                status_queue.put(status_response)

            elapsed_time = time.time() - start_time
            if timeout is not None and elapsed_time >= timeout:
                raise UserTimeoutExceededError(
                    'Timeout while waiting for job {}.'.format(job_id))

            logger.info('API job status = %s (%d seconds)',
                        status_response['status'], elapsed_time)
            time.sleep(wait)
            status_response = self.job_status(job_id)

        return status_response

    def job_properties(self, job_id: str) -> Dict:
        """Return the backend properties of the job.

        Args:
            job_id: The ID of the job.

        Returns:
            Backend properties.
        """
        return self.account_api.job(job_id).properties()

    def job_cancel(self, job_id: str) -> Dict[str, Any]:
        """Submit a request for cancelling the job.

        Args:
            job_id: The ID of the job.

        Returns:
            Job cancellation response.
        """
        return self.account_api.job(job_id).cancel()

    def job_update_attribute(
            self,
            job_id: str,
            attr_name: str,
            attr_value: Union[str, List[str]]
    ) -> Dict[str, Any]:
        """Update the specified job attribute with the given value.

        Note:
            The current job attributes that could be edited are ``name``
            and ``tags``.

        Args:
            job_id: The ID of the job to update.
            attr_name: The name of the attribute to update.
            attr_value: The new value to associate the job attribute with.

        Returns:
            A dictionary containing the name of the updated attribute and the new value
            it is associated with.
        """
<<<<<<< HEAD
        return self.client_api.job(job_id).update_attribute({attr_name: attr_value})

    # Circuits-related functions.

    def list_circuits(self) -> List[Dict[str, Any]]:
        """Return circuits available for this provider.

        Returns:
            Circuits available for this provider.
        """
        return self.client_api.circuit(None).circuits()

    def circuit_get(self, circuit_name: str) -> Dict[str, Any]:
        """Return information about the circuit.

        Args:
            circuit_name: Name of the circuit.

        Returns:
            Circuit information.
        """
        return self.client_api.circuit(circuit_name).get()

    def circuit_instantiate(
            self,
            circuit_name: str,
            output_format: str,
            **arguments: Dict[str, Any]) -> Dict[str, Any]:
        """Instantiate the circuit with the given arguments.

        Args:
            circuit_name: Name of the circuit.
            output_format: Output format.
            **arguments: Arguments used to instantiate the circuit.

        Returns:
            Circuit instance data.
        """
        return self.client_api.circuit(circuit_name).instantiate(output_format, **arguments)
=======
        return self.account_api.job(job_id).update_attribute({attr_name: attr_value})
>>>>>>> 8f768f5f
<|MERGE_RESOLUTION|>--- conflicted
+++ resolved
@@ -496,8 +496,7 @@
             A dictionary containing the name of the updated attribute and the new value
             it is associated with.
         """
-<<<<<<< HEAD
-        return self.client_api.job(job_id).update_attribute({attr_name: attr_value})
+        return self.account_api.job(job_id).update_attribute({attr_name: attr_value})
 
     # Circuits-related functions.
 
@@ -507,7 +506,7 @@
         Returns:
             Circuits available for this provider.
         """
-        return self.client_api.circuit(None).circuits()
+        return self.account_api.circuit(None).circuits()
 
     def circuit_get(self, circuit_name: str) -> Dict[str, Any]:
         """Return information about the circuit.
@@ -518,7 +517,7 @@
         Returns:
             Circuit information.
         """
-        return self.client_api.circuit(circuit_name).get()
+        return self.account_api.circuit(circuit_name).get()
 
     def circuit_instantiate(
             self,
@@ -535,7 +534,4 @@
         Returns:
             Circuit instance data.
         """
-        return self.client_api.circuit(circuit_name).instantiate(output_format, **arguments)
-=======
-        return self.account_api.job(job_id).update_attribute({attr_name: attr_value})
->>>>>>> 8f768f5f
+        return self.account_api.circuit(circuit_name).instantiate(output_format, **arguments)