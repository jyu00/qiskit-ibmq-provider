# -*- coding: utf-8 -*-

# This code is part of Qiskit.
#
# (C) Copyright IBM 2018, 2020.
#
# This code is licensed under the Apache License, Version 2.0. You may
# obtain a copy of this license in the LICENSE.txt file in the root directory
# of this source tree or at http://www.apache.org/licenses/LICENSE-2.0.
#
# Any modifications or derivative works of this code must retain this
# copyright notice, and modified files need to carry a notice indicating
# that they have been altered from the originals.

"""Root REST adapter."""

import logging
from typing import Dict, List, Any, Union
from json import JSONDecodeError

from .base import RestAdapterBase
<<<<<<< HEAD
from .backend import Backend
from .job import Job
from .circuit import Circuit
from .utils.data_mapper import map_job_response
=======
>>>>>>> 8f768f5f

logger = logging.getLogger(__name__)


class Api(RestAdapterBase):
    """Rest adapter for general endpoints."""

    URL_MAP = {
        'login': '/users/loginWithToken',
        'user_info': '/users/me',
        'hubs': '/Network',
<<<<<<< HEAD
        'jobs': '/Jobs',
        'jobs_status': '/Jobs/status/v/1',
        'circuits': '/circuits',
        'version': '/version'
    }

    def backend(self, backend_name: str) -> Backend:
        """Return an adapter for the backend.

        Args:
            backend_name: Name of the backend.

        Returns:
            The backend adapter.
        """
        return Backend(self.session, backend_name)

    def job(self, job_id: str) -> Job:
        """Return an adapter for the job.

        Args:
            job_id: ID of the job.

        Returns:
            The job adapter.
        """
        return Job(self.session, job_id)

    def circuit(self, circuit_name: Optional[str]) -> Circuit:
        """Return an adapter for the circuit.

        Args:
            circuit_name: Name of the circuit.

        Returns:
            The circuit adapter.
        """
        return Circuit(self.session, circuit_name)

    def backends(self, timeout: Optional[float] = None) -> List[Dict[str, Any]]:
        """Return a list of backends.

        Args:
            timeout: Number of seconds to wait for the request.

        Returns:
            JSON response.
        """
        url = self.get_url('backends')
        return self.session.get(url, timeout=timeout).json()
=======
        'version': '/version',
        'bookings': '/Network/bookings/v2'
    }

# Client functions.
>>>>>>> 8f768f5f

    def hubs(self) -> List[Dict[str, Any]]:
        """Return the list of hub/group/project sets available to the user.

        Returns:
            JSON response.
        """
        url = self.get_url('hubs')
        return self.session.get(url).json()

    def version(self) -> Dict[str, Union[str, bool]]:
        """Return the version information.

        Returns:
            A dictionary with information about the API version,
            with the following keys:

                * ``new_api`` (bool): Whether the new API is being used

            And the following optional keys:

                * ``api-*`` (str): The versions of each individual API component
        """
        url = self.get_url('version')
        response = self.session.get(url)

        try:
            version_info = response.json()
            version_info['new_api'] = True
        except JSONDecodeError:
            return {
                'new_api': False,
                'api': response.text
            }

        return version_info

<<<<<<< HEAD
    def version(self) -> Dict[str, Any]:
        """Return the API versions.
=======
    def login(self, api_token: str) -> Dict[str, Any]:
        """Login with token.

        Args:
            api_token: API token.

        Returns:
            JSON response.
        """
        url = self.get_url('login')
        return self.session.post(url, json={'apiToken': api_token}).json()

    def user_info(self) -> Dict[str, Any]:
        """Return user information.

        Returns:
            JSON response of user information.
        """
        url = self.get_url('user_info')
        response = self.session.get(url).json()

        return response

    def reservations(self) -> List:
        """Return reservation information.
>>>>>>> 8f768f5f

        Returns:
            JSON response.
        """
        url = self.get_url('bookings')
        return self.session.get(url).json()<|MERGE_RESOLUTION|>--- conflicted
+++ resolved
@@ -19,13 +19,6 @@
 from json import JSONDecodeError
 
 from .base import RestAdapterBase
-<<<<<<< HEAD
-from .backend import Backend
-from .job import Job
-from .circuit import Circuit
-from .utils.data_mapper import map_job_response
-=======
->>>>>>> 8f768f5f
 
 logger = logging.getLogger(__name__)
 
@@ -37,34 +30,12 @@
         'login': '/users/loginWithToken',
         'user_info': '/users/me',
         'hubs': '/Network',
-<<<<<<< HEAD
-        'jobs': '/Jobs',
-        'jobs_status': '/Jobs/status/v/1',
-        'circuits': '/circuits',
-        'version': '/version'
+        'version': '/version',
+        'bookings': '/Network/bookings/v2',
+        'circuits': '/circuits'
     }
 
-    def backend(self, backend_name: str) -> Backend:
-        """Return an adapter for the backend.
-
-        Args:
-            backend_name: Name of the backend.
-
-        Returns:
-            The backend adapter.
-        """
-        return Backend(self.session, backend_name)
-
-    def job(self, job_id: str) -> Job:
-        """Return an adapter for the job.
-
-        Args:
-            job_id: ID of the job.
-
-        Returns:
-            The job adapter.
-        """
-        return Job(self.session, job_id)
+# Client functions.
 
     def circuit(self, circuit_name: Optional[str]) -> Circuit:
         """Return an adapter for the circuit.
@@ -76,25 +47,6 @@
             The circuit adapter.
         """
         return Circuit(self.session, circuit_name)
-
-    def backends(self, timeout: Optional[float] = None) -> List[Dict[str, Any]]:
-        """Return a list of backends.
-
-        Args:
-            timeout: Number of seconds to wait for the request.
-
-        Returns:
-            JSON response.
-        """
-        url = self.get_url('backends')
-        return self.session.get(url, timeout=timeout).json()
-=======
-        'version': '/version',
-        'bookings': '/Network/bookings/v2'
-    }
-
-# Client functions.
->>>>>>> 8f768f5f
 
     def hubs(self) -> List[Dict[str, Any]]:
         """Return the list of hub/group/project sets available to the user.
@@ -132,10 +84,6 @@
 
         return version_info
 
-<<<<<<< HEAD
-    def version(self) -> Dict[str, Any]:
-        """Return the API versions.
-=======
     def login(self, api_token: str) -> Dict[str, Any]:
         """Login with token.
 
@@ -161,7 +109,6 @@
 
     def reservations(self) -> List:
         """Return reservation information.
->>>>>>> 8f768f5f
 
         Returns:
             JSON response.
