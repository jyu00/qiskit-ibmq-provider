# -*- coding: utf-8 -*-

# This code is part of Qiskit.
#
# (C) Copyright IBM 2017, 2019.
#
# This code is licensed under the Apache License, Version 2.0. You may
# obtain a copy of this license in the LICENSE.txt file in the root directory
# of this source tree or at http://www.apache.org/licenses/LICENSE-2.0.
#
# Any modifications or derivative works of this code must retain this
# copyright notice, and modified files need to carry a notice indicating
# that they have been altered from the originals.

"""Provider for a single IBM Quantum Experience account."""

import logging
from typing import Dict, List, Optional, Any
from collections import OrderedDict

from qiskit.providers import BaseProvider  # type: ignore[attr-defined]
from qiskit.providers.models import (QasmBackendConfiguration,
                                     PulseBackendConfiguration)

from .api.clients import AccountClient
from .ibmqbackend import IBMQBackend, IBMQSimulator
from .credentials import Credentials
from .ibmqbackendservice import IBMQBackendService
from .utils.json_decoder import decode_backend_configuration
<<<<<<< HEAD
from .experiment.experimentservice import ExperimentService
=======
from .random.ibmqrandomservice import IBMQRandomService
>>>>>>> 14e5675f

logger = logging.getLogger(__name__)


class AccountProvider(BaseProvider):
    """Provider for a single IBM Quantum Experience account.

    The account provider class provides access to the IBM Quantum Experience
    backends available to this account.

    You can access a provider by enabling an account with the
    :meth:`IBMQ.enable_account()<IBMQFactory.enable_account>` method, which
    returns the default provider you have access to::

        from qiskit import IBMQ
        provider = IBMQ.enable_account(<INSERT_IBM_QUANTUM_EXPERIENCE_TOKEN>)

    To select a different provider, use the
    :meth:`IBMQ.get_provider()<IBMQFactory.get_provider>` method and specify the hub,
    group, or project name of the desired provider.

    The :meth:`backends()` method returns all the backends available to this account::

        backends = provider.backends()

    The :meth:`get_backend()` method returns a backend that matches the filters
    passed as argument. An example of retrieving a backend that matches a
    specified name::

        simulator_backend = provider.get_backend('ibmq_qasm_simulator')

    It is also possible to use the ``backends`` attribute to reference a backend.
    As an example, to retrieve the same backend from the example above::

        simulator_backend = provider.backends.ibmq_qasm_simulator

    Note:
        The ``backends`` attribute can be used to autocomplete the names of
        backends available to this provider. To autocomplete, press ``tab``
        after ``provider.backends.``. This feature may not be available
        if an error occurs during backend discovery. Also note that
        this feature is only available in interactive sessions, such as
        in Jupyter Notebook and the Python interpreter.
    """

    def __init__(self, credentials: Credentials, access_token: str) -> None:
        """AccountProvider constructor.

        Args:
            credentials: IBM Quantum Experience credentials.
            access_token: IBM Quantum Experience access token.
        """
        super().__init__()

        self.credentials = credentials
        self._api_client = AccountClient(access_token,
                                         credentials,
                                         **credentials.connection_parameters())

        # Initialize the internal list of backends.
        self._backends = self._discover_remote_backends()
        self.backends = IBMQBackendService(self)  # type: ignore[assignment]

<<<<<<< HEAD
        if credentials.experiment_url:
            self.experiment = ExperimentService(self, access_token)
=======
        # Initialize other services.
        self.random = IBMQRandomService(self, access_token)
>>>>>>> 14e5675f

    def backends(self, name: Optional[str] = None, **kwargs: Any) -> List[IBMQBackend]:
        """Return all backends accessible via this provider, subject to optional filtering."""
        # pylint: disable=method-hidden
        # This method is only for faking the subclassing of `BaseProvider`, as
        # `.backends()` is an abstract method. Upon initialization, it is
        # replaced by a `IBMQBackendService` instance.
        pass

    def _discover_remote_backends(self, timeout: Optional[float] = None) -> Dict[str, IBMQBackend]:
        """Return the remote backends available for this provider.

        Args:
            timeout: Maximum number of seconds to wait for the discovery of
                remote backends.

        Returns:
            A dict of the remote backend instances, keyed by backend name.
        """
        ret = OrderedDict()  # type: ignore[var-annotated]
        configs_list = self._api_client.list_backends(timeout=timeout)
        for raw_config in configs_list:
            # Make sure the raw_config is of proper type
            if not isinstance(raw_config, dict):
                logger.warning("An error occurred when retrieving backend "
                               "information. Some backends might not be available.")
                continue

            try:
                decode_backend_configuration(raw_config)
                if raw_config.get('open_pulse', False):
                    config = PulseBackendConfiguration.from_dict(raw_config)
                else:
                    config = QasmBackendConfiguration.from_dict(raw_config)
                backend_cls = IBMQSimulator if config.simulator else IBMQBackend
                ret[config.backend_name] = backend_cls(
                    configuration=config,
                    provider=self,
                    credentials=self.credentials,
                    api_client=self._api_client)
            except Exception as ex:  # pylint: disable=broad-except
                logger.warning(
                    'Remote backend "%s" could not be instantiated due to an '
                    'invalid config: %s: %s',
                    raw_config.get('backend_name', raw_config.get('name', 'unknown')),
                    type(ex).__name__, ex)

        return ret

    def __eq__(  # type: ignore[override]
            self,
            other: 'AccountProvider'
    ) -> bool:
        return self.credentials == other.credentials

    def __repr__(self) -> str:
        credentials_info = "hub='{}', group='{}', project='{}'".format(
            self.credentials.hub, self.credentials.group, self.credentials.project)

        return "<{} for IBMQ({})>".format(
            self.__class__.__name__, credentials_info)<|MERGE_RESOLUTION|>--- conflicted
+++ resolved
@@ -27,11 +27,8 @@
 from .credentials import Credentials
 from .ibmqbackendservice import IBMQBackendService
 from .utils.json_decoder import decode_backend_configuration
-<<<<<<< HEAD
+from .random.ibmqrandomservice import IBMQRandomService
 from .experiment.experimentservice import ExperimentService
-=======
-from .random.ibmqrandomservice import IBMQRandomService
->>>>>>> 14e5675f
 
 logger = logging.getLogger(__name__)
 
@@ -95,13 +92,11 @@
         self._backends = self._discover_remote_backends()
         self.backends = IBMQBackendService(self)  # type: ignore[assignment]
 
-<<<<<<< HEAD
+        # Initialize other services.
+        self.random = IBMQRandomService(self, access_token)
+
         if credentials.experiment_url:
             self.experiment = ExperimentService(self, access_token)
-=======
-        # Initialize other services.
-        self.random = IBMQRandomService(self, access_token)
->>>>>>> 14e5675f
 
     def backends(self, name: Optional[str] = None, **kwargs: Any) -> List[IBMQBackend]:
         """Return all backends accessible via this provider, subject to optional filtering."""
