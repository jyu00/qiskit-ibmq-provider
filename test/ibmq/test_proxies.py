# -*- coding: utf-8 -*-

# This code is part of Qiskit.
#
# (C) Copyright IBM 2018, 2019.
#
# This code is licensed under the Apache License, Version 2.0. You may
# obtain a copy of this license in the LICENSE.txt file in the root directory
# of this source tree or at http://www.apache.org/licenses/LICENSE-2.0.
#
# Any modifications or derivative works of this code must retain this
# copyright notice, and modified files need to carry a notice indicating
# that they have been altered from the originals.

"""Tests for the AuthClient and VersionClient proxy support."""


from unittest import skipIf
import urllib
import subprocess
import sys

from requests.exceptions import ProxyError

from qiskit.providers.ibmq import IBMQFactory
<<<<<<< HEAD
from qiskit.providers.ibmq.api_v2.clients import (AuthClient,
                                                  VersionClient)
from qiskit.providers.ibmq.api_v2.exceptions import RequestsApiError
=======
from qiskit.providers.ibmq.api.clients import (AuthClient,
                                               VersionClient)
from qiskit.providers.ibmq.api.exceptions import RequestsApiError
>>>>>>> fb12be4e
from ..ibmqtestcase import IBMQTestCase
from ..decorators import requires_qe_access

# Fallback mechanism. Version variable is stored under __doc__ in new pproxy versions
try:
    from pproxy.__doc__ import __version__ as pproxy_version
except ImportError:
    from pproxy import __version__ as pproxy_version

ADDRESS = '127.0.0.1'
PORT = 8080
VALID_PROXIES = {'https': 'http://{}:{}'.format(ADDRESS, PORT)}
INVALID_PORT_PROXIES = {'https': '{}:{}'.format(ADDRESS, '6666')}
INVALID_ADDRESS_PROXIES = {'https': '{}:{}'.format('invalid', PORT)}


@skipIf((sys.version_info > (3, 5) and pproxy_version == '1.2.2') or
        (sys.version_info == (3, 5) and pproxy_version > '1.2.2'),
        'pproxy version is not supported')
class TestProxies(IBMQTestCase):
    """Tests for proxy capabilities."""

    def setUp(self):
        super().setUp()
        listen_flag = '-l' if pproxy_version >= '1.7.2' else '-i'
        # launch a mock server.
        command = ['pproxy', '-v', listen_flag, 'http://{}:{}'.format(ADDRESS, PORT)]
        self.proxy_process = subprocess.Popen(command, stdout=subprocess.PIPE)

    def tearDown(self):
        super().tearDown()

        # terminate the mock server.
        if self.proxy_process.returncode is None:
            self.proxy_process.stdout.close()  # close the IO buffer
            self.proxy_process.terminate()  # initiate process termination

            # wait for the process to terminate
            self.proxy_process.wait()

    @requires_qe_access
    def test_proxies_factory(self, qe_token, qe_url):
        """Should reach the proxy using factory.enable_account."""
        factory = IBMQFactory()
        provider = factory.enable_account(qe_token, qe_url,
                                          proxies={'urls': VALID_PROXIES})

        self.proxy_process.terminate()  # kill to be able of reading the output

        auth_line = pproxy_desired_access_log_line(qe_url)
        api_line = pproxy_desired_access_log_line(provider.credentials.url)
        proxy_output = self.proxy_process.stdout.read().decode('utf-8')

        # Check if the authentication call went through proxy.
        self.assertIn(auth_line, proxy_output)
        # Check if the API call (querying providers list) went through proxy.
        self.assertIn(api_line, proxy_output)

    @requires_qe_access
<<<<<<< HEAD
    @requires_new_api_auth
=======
>>>>>>> fb12be4e
    def test_proxies_authclient(self, qe_token, qe_url):
        """Should reach the proxy using AuthClient."""
        pproxy_desired_access_log_line_ = pproxy_desired_access_log_line(qe_url)

        _ = AuthClient(qe_token, qe_url, proxies=VALID_PROXIES)

        self.proxy_process.terminate()  # kill to be able of reading the output
        self.assertIn(pproxy_desired_access_log_line_,
                      self.proxy_process.stdout.read().decode('utf-8'))

    # pylint: disable=unused-argument
    @requires_qe_access
    def test_proxies_versionclient(self, qe_token, qe_url):
        """Should reach the proxy using IBMQVersionFinder."""
        pproxy_desired_access_log_line_ = pproxy_desired_access_log_line(qe_url)

        version_finder = VersionClient(qe_url, proxies=VALID_PROXIES)
        version_finder.version()

        self.proxy_process.terminate()  # kill to be able of reading the output
        self.assertIn(pproxy_desired_access_log_line_,
                      self.proxy_process.stdout.read().decode('utf-8'))

    @requires_qe_access
    def test_invalid_proxy_port_authclient(self, qe_token, qe_url):
        """Should raise RequestApiError with ProxyError using AuthClient."""
        with self.assertRaises(RequestsApiError) as context_manager:
            _ = AuthClient(qe_token, qe_url, proxies=INVALID_PORT_PROXIES)

        self.assertIsInstance(context_manager.exception.__cause__, ProxyError)

    # pylint: disable=unused-argument
    @requires_qe_access
    def test_invalid_proxy_port_versionclient(self, qe_token, qe_url):
        """Should raise RequestApiError with ProxyError using VersionClient."""
        with self.assertRaises(RequestsApiError) as context_manager:
            version_finder = VersionClient(qe_url, proxies=INVALID_PORT_PROXIES)
            version_finder.version()

        self.assertIsInstance(context_manager.exception.__cause__, ProxyError)

    @requires_qe_access
    def test_invalid_proxy_address_authclient(self, qe_token, qe_url):
        """Should raise RequestApiError with ProxyError using AuthClient."""
        with self.assertRaises(RequestsApiError) as context_manager:
            _ = AuthClient(qe_token, qe_url, proxies=INVALID_ADDRESS_PROXIES)

        self.assertIsInstance(context_manager.exception.__cause__, ProxyError)

    @requires_qe_access
    def test_invalid_proxy_address_versionclient(self, qe_token, qe_url):
        """Should raise RequestApiError with ProxyError using VersionClient."""
        # pylint: disable=unused-argument
        with self.assertRaises(RequestsApiError) as context_manager:
            version_finder = VersionClient(qe_url,
                                           proxies=INVALID_ADDRESS_PROXIES)
            version_finder.version()

        self.assertIsInstance(context_manager.exception.__cause__, ProxyError)


def pproxy_desired_access_log_line(url):
    """Return a desired pproxy log entry given a url."""
    qe_url_parts = urllib.parse.urlparse(url)
    protocol_port = '443' if qe_url_parts.scheme == 'https' else '80'
    return '{}:{}'.format(qe_url_parts.hostname, protocol_port)<|MERGE_RESOLUTION|>--- conflicted
+++ resolved
@@ -23,15 +23,9 @@
 from requests.exceptions import ProxyError
 
 from qiskit.providers.ibmq import IBMQFactory
-<<<<<<< HEAD
-from qiskit.providers.ibmq.api_v2.clients import (AuthClient,
-                                                  VersionClient)
-from qiskit.providers.ibmq.api_v2.exceptions import RequestsApiError
-=======
 from qiskit.providers.ibmq.api.clients import (AuthClient,
                                                VersionClient)
 from qiskit.providers.ibmq.api.exceptions import RequestsApiError
->>>>>>> fb12be4e
 from ..ibmqtestcase import IBMQTestCase
 from ..decorators import requires_qe_access
 
@@ -91,10 +85,6 @@
         self.assertIn(api_line, proxy_output)
 
     @requires_qe_access
-<<<<<<< HEAD
-    @requires_new_api_auth
-=======
->>>>>>> fb12be4e
     def test_proxies_authclient(self, qe_token, qe_url):
         """Should reach the proxy using AuthClient."""
         pproxy_desired_access_log_line_ = pproxy_desired_access_log_line(qe_url)
