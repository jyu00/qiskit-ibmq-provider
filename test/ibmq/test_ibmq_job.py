# -*- coding: utf-8 -*-

# This code is part of Qiskit.
#
# (C) Copyright IBM 2017, 2019.
#
# This code is licensed under the Apache License, Version 2.0. You may
# obtain a copy of this license in the LICENSE.txt file in the root directory
# of this source tree or at http://www.apache.org/licenses/LICENSE-2.0.
#
# Any modifications or derivative works of this code must retain this
# copyright notice, and modified files need to carry a notice indicating
# that they have been altered from the originals.

"""IBMQJob Test."""

import time
import warnings
from concurrent import futures
from datetime import datetime
from unittest import skip

import numpy
from scipy.stats import chi2_contingency

from qiskit import ClassicalRegister, QuantumCircuit, QuantumRegister
from qiskit.providers import JobStatus
from qiskit.providers.ibmq import least_busy
from qiskit.providers.ibmq.ibmqbackend import IBMQRetiredBackend
from qiskit.providers.ibmq.exceptions import IBMQBackendError
from qiskit.providers.ibmq.ibmqfactory import IBMQFactory
from qiskit.providers.ibmq.job.ibmqjob import IBMQJob
from qiskit.providers.ibmq.job.exceptions import (IBMQJobFailureError,
                                                  IBMQJobInvalidStateError)
from qiskit.test import slow_test
from qiskit.compiler import assemble, transpile
from qiskit.result import Result

from ..jobtestcase import JobTestCase
from ..decorators import (requires_provider, requires_qe_access,
                          run_on_device, requires_device)


class TestIBMQJob(JobTestCase):
    """Test ibmqjob module."""

    def setUp(self):
        super().setUp()
        self._qc = _bell_circuit()

    @requires_provider
    def test_run_simulator(self, provider):
        """Test running in a simulator."""
        backend = provider.get_backend('ibmq_qasm_simulator')

        qr = QuantumRegister(2, 'q')
        cr = ClassicalRegister(2, 'c')
        qc = QuantumCircuit(qr, cr, name='hadamard')
        qc.h(qr)
        qc.measure(qr, cr)
        qobj = assemble(transpile([self._qc, qc], backend=backend), backend=backend)
        shots = qobj.config.shots
        job = backend.run(qobj)
        result = job.result()
        counts_qx1 = result.get_counts(0)
        counts_qx2 = result.get_counts(1)
        counts_ex1 = {'00': shots / 2, '11': shots / 2}
        counts_ex2 = {'00': shots / 4, '11': shots / 4, '10': shots / 4, '01': shots / 4}
        states1 = counts_qx1.keys() | counts_ex1.keys()
        states2 = counts_qx2.keys() | counts_ex2.keys()
        # contingency table
        ctable1 = numpy.array([[counts_qx1.get(key, 0) for key in states1],
                               [counts_ex1.get(key, 0) for key in states1]])
        ctable2 = numpy.array([[counts_qx2.get(key, 0) for key in states2],
                               [counts_ex2.get(key, 0) for key in states2]])
        self.log.info('states1: %s', str(states1))
        self.log.info('states2: %s', str(states2))
        self.log.info('ctable1: %s', str(ctable1))
        self.log.info('ctable2: %s', str(ctable2))
        contingency1 = chi2_contingency(ctable1)
        contingency2 = chi2_contingency(ctable2)
        self.log.info('chi2_contingency1: %s', str(contingency1))
        self.log.info('chi2_contingency2: %s', str(contingency2))
        self.assertGreater(contingency1[1], 0.01)
        self.assertGreater(contingency2[1], 0.01)

    @slow_test
    @requires_device
    def test_run_device(self, backend):
        """Test running in a real device."""
        qobj = assemble(transpile(self._qc, backend=backend), backend=backend)
        shots = qobj.config.shots
        job = backend.run(qobj)
        while not job.status() is JobStatus.DONE:
            time.sleep(4)

        result = job.result()
        counts_qx = result.get_counts(0)
        counts_ex = {'00': shots / 2, '11': shots / 2}
        self.assertDictAlmostEqual(counts_qx, counts_ex, shots * 0.1)

        # Test fetching the job properties, as this is a real backend and is
        # guaranteed to have them.
        _ = job.properties()

    @requires_provider
    def test_run_async_simulator(self, provider):
        """Test running in a simulator asynchronously."""
        IBMQJob._executor = futures.ThreadPoolExecutor(max_workers=2)

        backend = provider.get_backend('ibmq_qasm_simulator')

        self.log.info('submitting to backend %s', backend.name())
        num_qubits = 16
        qr = QuantumRegister(num_qubits, 'qr')
        cr = ClassicalRegister(num_qubits, 'cr')
        qc = QuantumCircuit(qr, cr)
        for i in range(num_qubits - 1):
            qc.cx(qr[i], qr[i + 1])
        qc.measure(qr, cr)
        qobj = assemble(transpile([qc] * 10, backend=backend), backend=backend)
        num_jobs = 5
        job_array = [backend.run(qobj) for _ in range(num_jobs)]
        found_async_jobs = False
        timeout = 30
        start_time = time.time()
        while not found_async_jobs:
            check = sum(
                [job.status() is JobStatus.RUNNING for job in job_array])
            if check >= 2:
                self.log.info('found %d simultaneous jobs', check)
                break
            if all([job.status() is JobStatus.DONE for job in job_array]):
                # done too soon? don't generate error
                self.log.warning('all jobs completed before simultaneous jobs '
                                 'could be detected')
                break
            for job in job_array:
                self.log.info('%s %s %s %s', job.status(), job.status() is JobStatus.RUNNING,
                              check, job.job_id())
            self.log.info('-  %s', str(time.time() - start_time))
            if time.time() - start_time > timeout:
                raise TimeoutError('failed to see multiple running jobs after '
                                   '{0} s'.format(timeout))
            time.sleep(0.2)

        result_array = [job.result() for job in job_array]
        self.log.info('got back all job results')
        # Ensure all jobs have finished.
        self.assertTrue(
            all([job.status() is JobStatus.DONE for job in job_array]))
        self.assertTrue(all([result.success for result in result_array]))

        # Ensure job ids are unique.
        job_ids = [job.job_id() for job in job_array]
        self.assertEqual(sorted(job_ids), sorted(list(set(job_ids))))

    @run_on_device
    def test_run_async_device(self, provider, backend):  # pylint: disable=unused-argument
        """Test running in a real device asynchronously."""
        self.log.info('submitting to backend %s', backend.name())
        num_qubits = 5
        qr = QuantumRegister(num_qubits, 'qr')
        cr = ClassicalRegister(num_qubits, 'cr')
        qc = QuantumCircuit(qr, cr)
        for i in range(num_qubits - 1):
            qc.cx(qr[i], qr[i + 1])
        qc.measure(qr, cr)
        qobj = assemble(transpile(qc, backend=backend), backend=backend)
        num_jobs = 3
        job_array = [backend.run(qobj) for _ in range(num_jobs)]
        time.sleep(3)  # give time for jobs to start (better way?)
        job_status = [job.status() for job in job_array]
        num_init = sum(
            [status is JobStatus.INITIALIZING for status in job_status])
        num_queued = sum([status is JobStatus.QUEUED for status in job_status])
        num_running = sum(
            [status is JobStatus.RUNNING for status in job_status])
        num_done = sum([status is JobStatus.DONE for status in job_status])
        num_error = sum([status is JobStatus.ERROR for status in job_status])
        self.log.info('number of currently initializing jobs: %d/%d',
                      num_init, num_jobs)
        self.log.info('number of currently queued jobs: %d/%d',
                      num_queued, num_jobs)
        self.log.info('number of currently running jobs: %d/%d',
                      num_running, num_jobs)
        self.log.info('number of currently done jobs: %d/%d',
                      num_done, num_jobs)
        self.log.info('number of errored jobs: %d/%d',
                      num_error, num_jobs)
        self.assertTrue(num_jobs - num_error - num_done > 0)

        # Wait for all the results.
        result_array = [job.result(timeout=180) for job in job_array]

        # Ensure all jobs have finished.
        self.assertTrue(
            all([job.status() is JobStatus.DONE for job in job_array]))
        self.assertTrue(all([result.success for result in result_array]))

        # Ensure job ids are unique.
        job_ids = [job.job_id() for job in job_array]
        self.assertEqual(sorted(job_ids), sorted(list(set(job_ids))))

    @requires_provider
    def test_cancel(self, provider):
<<<<<<< HEAD
        """Test job cancelation."""
        backend_name = ('ibmq_20_tokyo'
                        if self.using_ibmq_credentials else 'ibmqx2')
        backend = provider.get_backend(backend_name)
=======
        """Test job cancellation."""
        # Find the most busy backend
        backend = max([b for b in provider.backends() if b.status().operational],
                      key=lambda b: b.status().pending_jobs)
>>>>>>> fb12be4e

        qobj = assemble(transpile(self._qc, backend=backend), backend=backend)
        job = backend.run(qobj)
        self.wait_for_initialization(job, timeout=5)
        can_cancel = job.cancel()
        self.assertTrue(can_cancel)
        self.assertTrue(job.status() is JobStatus.CANCELLED)

    @requires_device
    def test_get_jobs_from_backend(self, backend):
        """Test retrieving jobs from a backend."""
        job_list = backend.jobs(limit=5, skip=0)
        for job in job_list:
            self.assertTrue(isinstance(job.job_id(), str))

    @requires_device
    @requires_provider
    def test_get_jobs_from_backend_service(self, backend, provider):
        """Test retrieving jobs from backend service."""
        job_list = provider.backends.jobs(backend_name=backend.name(), limit=5, skip=0)
        for job in job_list:
            self.assertTrue(isinstance(job.job_id(), str))

    @requires_provider
    def test_retrieve_job_backend(self, provider):
        """Test retrieving a single job from a backend."""
        backend = provider.get_backend('ibmq_qasm_simulator')
        qobj = assemble(transpile(self._qc, backend=backend), backend=backend)
        job = backend.run(qobj)

        retrieved_job = backend.retrieve_job(job.job_id())
        self.assertEqual(job.job_id(), retrieved_job.job_id())
        self.assertEqual(job.result().get_counts(), retrieved_job.result().get_counts())
        self.assertEqual(job.qobj().to_dict(), qobj.to_dict())

    @requires_provider
    def test_retrieve_job_backend_service(self, provider):
        """Test retrieving a single job from backend service."""
        backend = provider.get_backend('ibmq_qasm_simulator')

        qobj = assemble(transpile(self._qc, backend=backend), backend=backend)
        job = backend.run(qobj)

        retrieved_job = provider.backends.retrieve_job(job.job_id())
        self.assertEqual(job.job_id(), retrieved_job.job_id())
        self.assertEqual(job.result().get_counts(), retrieved_job.result().get_counts())
        self.assertEqual(job.qobj().to_dict(), qobj.to_dict())

    @slow_test
    @requires_device
    @requires_provider
    def test_retrieve_job_uses_appropriate_backend(self, backend, provider):
        """Test that retrieved jobs come from their appropriate backend."""
        simulator_backend = provider.get_backend('ibmq_qasm_simulator')
        real_backend = backend

        qobj_sim = assemble(
            transpile(self._qc, backend=simulator_backend), backend=simulator_backend)
        job_sim = simulator_backend.run(qobj_sim)

        qobj_real = assemble(
            transpile(self._qc, backend=real_backend), backend=real_backend)
        job_real = real_backend.run(qobj_real)

        # test a retrieved job's backend is the same as the queried backend
        self.assertEqual(simulator_backend.retrieve_job(job_sim.job_id()).backend().name(),
                         simulator_backend.name())
        self.assertEqual(real_backend.retrieve_job(job_real.job_id()).backend().name(),
                         real_backend.name())

        # test retrieve requests for jobs that exist on other backends throw errors
        with self.assertWarns(Warning) as context_manager:
            self.assertRaises(IBMQBackendError,
                              simulator_backend.retrieve_job, job_real.job_id())
        self.assertIn('belongs to', str(context_manager.warning))
        with self.assertWarns(Warning) as context_manager:
            self.assertRaises(IBMQBackendError,
                              real_backend.retrieve_job, job_sim.job_id())
        self.assertIn('belongs to', str(context_manager.warning))

    @requires_device
    def test_retrieve_job_error_backend(self, backend):
        """Test retrieving an invalid job from a backend."""
        self.assertRaises(IBMQBackendError, backend.retrieve_job, 'BAD_JOB_ID')

    @requires_provider
    def test_retrieve_job_error_backend_service(self, provider):
        """Test retrieving an invalid job from backend service."""
        self.assertRaises(IBMQBackendError, provider.backends.retrieve_job, 'BAD_JOB_ID')

    @requires_device
    def test_get_jobs_filter_job_status_backend(self, backend):
        """Test retrieving jobs from a backend filtered by status."""
        job_list = backend.jobs(limit=5, skip=0, status=JobStatus.DONE)
        for job in job_list:
            self.assertTrue(job.status() is JobStatus.DONE)

    @requires_device
    @requires_provider
    def test_get_jobs_filter_job_status_backend_service(self, backend, provider):
        """Test retrieving jobs from backend service filtered by status."""
        job_list = provider.backends.jobs(backend_name=backend.name(),
                                          limit=5, skip=0, status=JobStatus.DONE)
        for job in job_list:
            self.assertTrue(job.status() is JobStatus.DONE)

    @requires_provider
    def test_get_jobs_filter_counts_backend(self, provider):
        """Test retrieving jobs from a backend filtered by counts."""
        # TODO: consider generalizing backend name
        # TODO: this tests depends on the previous executions of the user
        backend = provider.get_backend('ibmq_qasm_simulator')
        my_filter = {'backend.name': 'ibmq_qasm_simulator',
                     'shots': 1024,
                     'qasms.result.data.counts.00': {'lt': 500}}
        self.log.info('searching for at most 5 jobs with 1024 shots, a count '
                      'for "00" of < 500, on the ibmq_qasm_simulator backend')

        with warnings.catch_warnings():
            # Disable warnings from pre-qobj jobs.
            warnings.filterwarnings('ignore',
                                    category=DeprecationWarning,
                                    module='qiskit.providers.ibmq.ibmqbackend')
            job_list = backend.jobs(limit=5, skip=0, db_filter=my_filter)

        for i, job in enumerate(job_list):
            self.log.info('match #%d', i)
            result = job.result()
            self.assertTrue(any(cresult.data.counts.to_dict()['0x0'] < 500
                                for cresult in result.results))

    @requires_provider
    def test_get_jobs_filter_counts_backend_service(self, provider):
        """Test retrieving jobs from backend service filtered by counts."""
        # TODO: consider generalizing backend name
        # TODO: this tests depends on the previous executions of the user
        backend = provider.get_backend('ibmq_qasm_simulator')

        my_filter = {'backend.name': 'ibmq_qasm_simulator',
                     'shots': 1024,
                     'qasms.result.data.counts.00': {'lt': 500}}
        self.log.info('searching for at most 5 jobs with 1024 shots, a count '
                      'for "00" of < 500, on the ibmq_qasm_simulator backend')

        with warnings.catch_warnings():
            # Disable warnings from pre-qobj jobs.
            warnings.filterwarnings('ignore',
                                    category=DeprecationWarning,
                                    module='qiskit.providers.ibmq.ibmqbackend')
            job_list = provider.backends.jobs(backend_name=backend.name(),
                                              limit=5, skip=0, db_filter=my_filter)

        for i, job in enumerate(job_list):
            self.log.info('match #%d', i)
            result = job.result()
            self.assertTrue(any(cresult.data.counts.to_dict()['0x0'] < 500
                                for cresult in result.results))

    @requires_device
    def test_get_jobs_filter_date_backend(self, backend):
        """Test retrieving jobs from a backend filtered by date."""
        date_today = datetime.now().isoformat()
        my_filter = {'creationDate': {'lt': date_today}}
        job_list = backend.jobs(limit=5, db_filter=my_filter)

        self.assertTrue(job_list)
        self.log.info('found %s matching jobs', len(job_list))
        for i, job in enumerate(job_list):
            self.log.info('match #%d: %s', i, job.creation_date())
            self.assertTrue(job.creation_date() < date_today)

    @requires_device
    @requires_provider
    def test_get_jobs_filter_date_backend_service(self, backend, provider):
        """Test retrieving jobs from backend service filtered by date."""
        date_today = datetime.now().isoformat()
        my_filter = {'creationDate': {'lt': date_today}}
        job_list = provider.backends.jobs(backend_name=backend.name(),
                                          limit=5, db_filter=my_filter)

        self.assertTrue(job_list)
        self.log.info('found %s matching jobs', len(job_list))
        for i, job in enumerate(job_list):
            self.log.info('match #%d: %s', i, job.creation_date())
            self.assertTrue(job.creation_date() < date_today)

    @requires_provider
    def test_double_submit_fails(self, provider):
        """Test submitting a job twice."""
        backend = provider.get_backend('ibmq_qasm_simulator')

        qobj = assemble(transpile(self._qc, backend=backend), backend=backend)
        # backend.run() will automatically call job.submit()
        job = backend.run(qobj)
        with self.assertRaises(IBMQJobInvalidStateError):
            job.submit()

    @requires_provider
    def test_retrieve_failed_job_simulator(self, provider):
        """Test retrieving job error messages from a simulator backend."""
        backend = provider.get_backend('ibmq_qasm_simulator')

        qc_new = transpile(self._qc, backend)
        qobj = assemble([qc_new, qc_new], backend=backend)
        qobj.experiments[1].instructions[1].name = 'bad_instruction'

        job = backend.run(qobj)
        with self.assertRaises(IBMQJobFailureError):
            job.result()

        new_job = provider.backends.retrieve_job(job.job_id())
        message = new_job.error_message()
        self.assertIn('Experiment 1: ERROR', message)

    @run_on_device
    def test_retrieve_failed_job_device(self, provider, backend):
        """Test retrieving a failed job from a device backend."""
        qc_new = transpile(self._qc, backend)
        qobj = assemble([qc_new, qc_new], backend=backend)
        qobj.experiments[1].instructions[1].name = 'bad_instruction'

        job = backend.run(qobj)
        with self.assertRaises(IBMQJobFailureError):
            job.result(timeout=180)

        new_job = provider.backends.retrieve_job(job.job_id())
        self.assertTrue(new_job.error_message())

    @skip('Remove skip once simulator returns schema complaint partial results.')
    @requires_provider
    def test_retrieve_failed_job_simulator_partial(self, provider):
        """Test retrieving partial results from a simulator backend."""
        backend = provider.get_backend('ibmq_qasm_simulator')

        qc_new = transpile(self._qc, backend)
        qobj = assemble([qc_new, qc_new], backend=backend)
        qobj.experiments[1].instructions[1].name = 'bad_instruction'

        job = backend.run(qobj)
        result = job.result(partial=True)

        self.assertIsInstance(result, Result)
        self.assertTrue(result.results[0].success)
        self.assertFalse(result.results[1].success)

    @slow_test
    @requires_qe_access
    def test_pulse_job(self, qe_token, qe_url):
        """Test running a pulse job."""

        factory = IBMQFactory()
        factory.enable_account(qe_token, qe_url)

        backend = None
        for provider in factory.providers():
            backends = provider.backends(open_pulse=True)
            if backends:
                backend = least_busy(backends)
                break

        self.assertIsNotNone(backend)
        config = backend.configuration()
        defaults = backend.defaults()
        cmd_def = defaults.build_cmd_def()

        # Run 2 experiments - 1 with x pulse and 1 without
        x = cmd_def.get('x', 0)
        measure = cmd_def.get('measure', range(config.n_qubits)) << x.duration
        ground_sched = measure
        excited_sched = x | measure
        schedules = [ground_sched, excited_sched]

        qobj = assemble(schedules, backend, meas_level=1, shots=256)
        job = backend.run(qobj)
        _ = job.result()

    @requires_provider
    def test_retrieve_from_retired_backend(self, provider):
        """Test retrieving a job from a retired backend."""
        backend = provider.get_backend('ibmq_qasm_simulator')
        qobj = assemble(transpile(self._qc, backend=backend), backend=backend)
        job = backend.run(qobj)

        del provider._backends['ibmq_qasm_simulator']
        new_job = provider.backends.retrieve_job(job.job_id())
        self.assertTrue(isinstance(new_job.backend(), IBMQRetiredBackend))
        self.assertNotEqual(new_job.backend().name(), 'unknown')

        new_job2 = provider.backends.jobs(db_filter={'id': job.job_id()})[0]
        self.assertTrue(isinstance(new_job2.backend(), IBMQRetiredBackend))
        self.assertNotEqual(new_job2.backend().name(), 'unknown')


def _bell_circuit():
    qr = QuantumRegister(2, 'q')
    cr = ClassicalRegister(2, 'c')
    qc = QuantumCircuit(qr, cr)
    qc.h(qr[0])
    qc.cx(qr[0], qr[1])
    qc.measure(qr, cr)
    return qc<|MERGE_RESOLUTION|>--- conflicted
+++ resolved
@@ -204,17 +204,10 @@
 
     @requires_provider
     def test_cancel(self, provider):
-<<<<<<< HEAD
-        """Test job cancelation."""
-        backend_name = ('ibmq_20_tokyo'
-                        if self.using_ibmq_credentials else 'ibmqx2')
-        backend = provider.get_backend(backend_name)
-=======
         """Test job cancellation."""
         # Find the most busy backend
         backend = max([b for b in provider.backends() if b.status().operational],
                       key=lambda b: b.status().pending_jobs)
->>>>>>> fb12be4e
 
         qobj = assemble(transpile(self._qc, backend=backend), backend=backend)
         job = backend.run(qobj)
